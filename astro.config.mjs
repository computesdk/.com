// @ts-check
import { defineConfig } from 'astro/config';
import starlight from '@astrojs/starlight';
import starlightThemeNova from 'starlight-theme-nova';
import starlightLlmsTxt from 'starlight-llms-txt'
import tailwindcss from '@tailwindcss/vite';

import sitemap from '@astrojs/sitemap';

// https://astro.build/config
export default defineConfig({
  site: 'https://computesdk.com/',
  markdown: {
    shikiConfig: {
      themes: {
        light: 'github-light',
        dark: 'github-dark'
      }
    },
  },
  integrations: [starlight({
    title: 'ComputeSDK',
		    favicon: '/hv_main_logo_light.svg',	
    logo: {
          light: './src/assets/hv_main_logo_light.svg',
          dark: './src/assets/hv_main_logo_dark.svg',
      },
		    customCss: [
            './src/styles/global.css',
            './src/styles/custom.css',
		    ],
<<<<<<< HEAD
    social: [{ icon: 'github', label: 'GitHub', href: 'https://github.com/computesdk/computesdk' }],
    plugins: 
    [starlightThemeNova({
      nav: [
          {
            label: 'Docs',
            href: '/start/introduction',
          },
          {
            label:'Contact',
            href: '/contact'
          },
          {
            label:'Blog',
            href: '/blog'
          },
        ],
         }),
         starlightLlmsTxt({
          projectName: 'ComputeSDK',
          description: 'A secure, local-first SDK that allows you to run code in isolated sandbox environments',
          details: 'ComputeSDK provides a unified interface for executing code across multiple cloud providers and local environments. Perfect for AI applications, educational platforms, and any system requiring secure code execution.',
          customSets: [
            {
              label: 'Getting Started',
              description: 'Essential documentation for new users',
              paths: ['start/**']
            },
            {
              label: 'SDK Reference',
              description: 'Complete API reference and technical documentation',
              paths: ['reference/**']
            },
            {
              label: 'Provider Integration',
              description: 'Documentation for supported cloud providers',
              paths: ['providers/**']
            },
            {
              label: 'Framework Guides',
              description: 'Integration guides for popular frameworks',
              paths: ['frameworks/**']
            }
=======
        social: [{ icon: 'github', label: 'GitHub', href: 'https://github.com/computesdk/computesdk' }],
        plugins: 
        [starlightThemeNova({
          nav: [
              {
                label: 'Docs',
                href: '/start/introduction',
              },
              {
                label:'Contact',
                href: '/contact'
              },
              {
                label:'Blog',
                href: '/blog'
              },
            ],
             }),
             starlightBlog(),
             starlightLlmsTxt({
              projectName: 'ComputeSDK',
              description: 'A secure, local-first SDK that allows you to run code in isolated sandbox environments',
              details: 'ComputeSDK provides a unified interface for executing code across multiple cloud providers and local environments. Perfect for AI applications, educational platforms, and any system requiring secure code execution.',
              customSets: [
                {
                  label: 'Getting Started',
                  description: 'Essential documentation for new users',
                  paths: ['start/**']
                },
                {
                  label: 'SDK Reference',
                  description: 'Complete API reference and technical documentation',
                  paths: ['reference/**']
                },
                {
                  label: 'Provider Integration',
                  description: 'Documentation for supported cloud providers',
                  paths: ['providers/**']
                },
                {
                  label: 'Framework Guides',
                  description: 'Integration guides for popular frameworks',
                  paths: ['frameworks/**']
                }
              ],
              promote: ['start/introduction*', 'start/quick-start*', 'reference/index*'],
              exclude: ['contact*'],
              minify: {
                note: true,
                tip: false,
                details: true,
                whitespace: true
              }
            })],
          sidebar: [
              { label: 'Examples', link: 'https://github.com/computesdk/computesdk/tree/main/examples', attrs: { target: '_blank' } },
              { label: 'LLM.txt', link: '/llm-docs' },
              // { label: 'Server', link: '/server' },
              {
                  label: 'Getting Started',
                  autogenerate: { directory: 'start' },
              },
              {
                  label: 'Providers',
                  autogenerate: { directory: 'providers' },
              },
              {
                  label: 'Frameworks',
                  autogenerate: { directory: 'frameworks' },
              },
              {
                  label: 'SDK Reference',
                  items: [
                      { label: 'Overview', link: '/reference/' },
                      { label: 'UI Package', link: '/reference/ui' },
                      { label: 'Configuration', link: '/reference/configuration' },
                      { label: 'Code Execution', link: '/reference/code-execution' },
                      { label: 'Sandbox Management', link: '/reference/sandbox-management' },
                      { label: 'Filesystem', link: '/reference/filesystem' },
                      { label: 'Terminal', link: '/reference/terminal' },
                      { label: 'API Integration', link: '/reference/api-integration' },
                  ],
              },
>>>>>>> 7ed9cee7
          ],
          promote: ['start/introduction*', 'start/quick-start*', 'reference/index*'],
          exclude: ['contact*'],
          minify: {
            note: true,
            tip: false,
            details: true,
            whitespace: true
          }
        })],
      sidebar: [
          { label: 'Examples', link: 'https://github.com/computesdk/computesdk/tree/main/examples', attrs: { target: '_blank' } },
          { label: 'LLM Documentation', link: '/llm-docs' },
          // { label: 'Server', link: '/server' },
          {
              label: 'Getting Started',
              autogenerate: { directory: 'start' },
          },
          {
              label: 'Providers',
              autogenerate: { directory: 'providers' },
          },
          {
              label: 'Frameworks',
              autogenerate: { directory: 'frameworks' },
          },
          {
              label: 'SDK Reference',
              items: [
                  { label: 'Overview', link: '/reference/' },
                  { label: 'UI Package', link: '/reference/ui' },
                  { label: 'Configuration', link: '/reference/configuration' },
                  { label: 'Code Execution', link: '/reference/code-execution' },
                  { label: 'Sandbox Management', link: '/reference/sandbox-management' },
                  { label: 'Filesystem', link: '/reference/filesystem' },
                  { label: 'Terminal', link: '/reference/terminal' },
                  { label: 'API Integration', link: '/reference/api-integration' },
              ],
          },
      ],
  }), sitemap()],

  vite: {
    plugins: [tailwindcss()],
  },
});<|MERGE_RESOLUTION|>--- conflicted
+++ resolved
@@ -29,7 +29,6 @@
             './src/styles/global.css',
             './src/styles/custom.css',
 		    ],
-<<<<<<< HEAD
     social: [{ icon: 'github', label: 'GitHub', href: 'https://github.com/computesdk/computesdk' }],
     plugins: 
     [starlightThemeNova({
@@ -73,91 +72,6 @@
               description: 'Integration guides for popular frameworks',
               paths: ['frameworks/**']
             }
-=======
-        social: [{ icon: 'github', label: 'GitHub', href: 'https://github.com/computesdk/computesdk' }],
-        plugins: 
-        [starlightThemeNova({
-          nav: [
-              {
-                label: 'Docs',
-                href: '/start/introduction',
-              },
-              {
-                label:'Contact',
-                href: '/contact'
-              },
-              {
-                label:'Blog',
-                href: '/blog'
-              },
-            ],
-             }),
-             starlightBlog(),
-             starlightLlmsTxt({
-              projectName: 'ComputeSDK',
-              description: 'A secure, local-first SDK that allows you to run code in isolated sandbox environments',
-              details: 'ComputeSDK provides a unified interface for executing code across multiple cloud providers and local environments. Perfect for AI applications, educational platforms, and any system requiring secure code execution.',
-              customSets: [
-                {
-                  label: 'Getting Started',
-                  description: 'Essential documentation for new users',
-                  paths: ['start/**']
-                },
-                {
-                  label: 'SDK Reference',
-                  description: 'Complete API reference and technical documentation',
-                  paths: ['reference/**']
-                },
-                {
-                  label: 'Provider Integration',
-                  description: 'Documentation for supported cloud providers',
-                  paths: ['providers/**']
-                },
-                {
-                  label: 'Framework Guides',
-                  description: 'Integration guides for popular frameworks',
-                  paths: ['frameworks/**']
-                }
-              ],
-              promote: ['start/introduction*', 'start/quick-start*', 'reference/index*'],
-              exclude: ['contact*'],
-              minify: {
-                note: true,
-                tip: false,
-                details: true,
-                whitespace: true
-              }
-            })],
-          sidebar: [
-              { label: 'Examples', link: 'https://github.com/computesdk/computesdk/tree/main/examples', attrs: { target: '_blank' } },
-              { label: 'LLM.txt', link: '/llm-docs' },
-              // { label: 'Server', link: '/server' },
-              {
-                  label: 'Getting Started',
-                  autogenerate: { directory: 'start' },
-              },
-              {
-                  label: 'Providers',
-                  autogenerate: { directory: 'providers' },
-              },
-              {
-                  label: 'Frameworks',
-                  autogenerate: { directory: 'frameworks' },
-              },
-              {
-                  label: 'SDK Reference',
-                  items: [
-                      { label: 'Overview', link: '/reference/' },
-                      { label: 'UI Package', link: '/reference/ui' },
-                      { label: 'Configuration', link: '/reference/configuration' },
-                      { label: 'Code Execution', link: '/reference/code-execution' },
-                      { label: 'Sandbox Management', link: '/reference/sandbox-management' },
-                      { label: 'Filesystem', link: '/reference/filesystem' },
-                      { label: 'Terminal', link: '/reference/terminal' },
-                      { label: 'API Integration', link: '/reference/api-integration' },
-                  ],
-              },
->>>>>>> 7ed9cee7
           ],
           promote: ['start/introduction*', 'start/quick-start*', 'reference/index*'],
           exclude: ['contact*'],
